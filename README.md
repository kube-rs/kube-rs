--- conflicted
+++ resolved
@@ -98,11 +98,7 @@
 
 ### Watchers
 
-<<<<<<< HEAD
-A low level streaming interface (similar to informers) that presents high level [`watcher::Event`](https://docs.rs/kube/latest/kube/runtime/watcher/enum.Event.html)s.
-=======
 A streaming interface (similar to informers) that presents [`watcher::Event`](https://docs.rs/kube/latest/kube/runtime/watcher/enum.Event.html)s and does automatic relists under the hood.
->>>>>>> f74576fd
 
 ```rust
 let api = Api::<Pod>::default_namespaced(client);
@@ -117,11 +113,8 @@
 }
 ```
 
-<<<<<<< HEAD
-The raw events are normally consumed by reflectors. See [`WatchStreamExt`](https://docs.rs/kube/latest/kube/runtime/trait.WatchStreamExt.html) for high-level constructs.
-=======
+
 Note the base items from a `watcher` stream are an abstraction above the native `WatchEvent` to allow for store buffering. If you are following along to "see what changed", you can use utilities from [`WatchStreamExt`](https://docs.rs/kube/latest/kube/runtime/trait.WatchStreamExt.html), such as `applied_objects` to get a more conventional stream.
->>>>>>> f74576fd
 
 ## Reflectors
 
