[package]
name = "kube-runtime"
version = "0.57.0"
description = "Kubernetes futures controller runtime"
authors = [
  "Teo Klestrup Röijezon <teo@nullable.se>",
  "clux <sszynrae@gmail.com>",
]
license = "Apache-2.0"
repository = "https://github.com/clux/kube-rs"
keywords = ["kubernetes", "runtime", "reflector", "watcher", "controller"]
categories = ["web-programming::http-client"]
edition = "2018"

[dependencies]
futures = "0.3.8"
kube = { path = "../kube", version = "^0.57.0", default-features = false, features = ["jsonpatch", "client"] }
derivative = "2.1.1"
serde = "1.0.118"
smallvec = "1.6.0"
pin-project = "1.0.2"
tokio = { version = "1.0.1", features = ["time"] }
snafu = { version = "0.6.10", features = ["futures"] }
dashmap = "4.0.1"
tokio-util = { version = "0.6.0", features = ["time"] }
<<<<<<< HEAD
json-patch = "0.2.6"
serde_json = "1.0.64"
=======
tracing = "0.1.26"
>>>>>>> f1b1ced4

[dependencies.k8s-openapi]
version = "0.12.0"
default-features = false

[dev-dependencies]
kube-derive = { path = "../kube-derive", version = "^0.57.0"}
kube-core = { path = "../kube-core", version = "^0.57.0"}
serde_json = "1.0.61"
tokio = { version = "1.0.1", features = ["full", "test-util"] }
rand = "0.8.0"
schemars = "0.8.0"
tokio-stream = { version = "0.1.6", features = ["io-util"] }

[dev-dependencies.k8s-openapi]
version = "0.12.0"
default-features = false
features = ["v1_20"]<|MERGE_RESOLUTION|>--- conflicted
+++ resolved
@@ -23,12 +23,9 @@
 snafu = { version = "0.6.10", features = ["futures"] }
 dashmap = "4.0.1"
 tokio-util = { version = "0.6.0", features = ["time"] }
-<<<<<<< HEAD
+tracing = "0.1.26"
 json-patch = "0.2.6"
 serde_json = "1.0.64"
-=======
-tracing = "0.1.26"
->>>>>>> f1b1ced4
 
 [dependencies.k8s-openapi]
 version = "0.12.0"
