--- conflicted
+++ resolved
@@ -550,7 +550,6 @@
                             resource_version: bm.metadata.resource_version,
                             stream,
                         })
-<<<<<<< HEAD
                     } else if let Some(resource_version) =
                         list.metadata.resource_version.filter(|s| !s.is_empty())
                     {
@@ -558,7 +557,6 @@
                             Some(Ok(Event::Restarted(objects.into_iter().map(Arc::new).collect()))),
                             State::InitListed { resource_version },
                         )
-=======
                     } else {
                         (None, State::Watching {
                             resource_version: bm.metadata.resource_version,
@@ -570,7 +568,6 @@
                     // HTTP GONE, means we have desynced and need to start over and re-list :(
                     let new_state = if err.code == 410 {
                         State::default()
->>>>>>> c3fbe252
                     } else {
                         State::IntialWatch { objects, stream }
                     };
