--- conflicted
+++ resolved
@@ -301,12 +301,7 @@
         }
     }
 
-<<<<<<< HEAD
-    /// Deny the request with a reason. The reason will be sent to the original
-    /// caller.
-=======
     /// Deny the request with a reason. The reason will be sent to the original caller.
->>>>>>> 155859b1
     #[must_use]
     pub fn deny<T: ToString>(mut self, reason: T) -> Self {
         self.allowed = false;
