//! Runs a user-supplied reconciler function on objects when they (or related objects) are updated

use self::runner::Runner;
use crate::{
    reflector::{
        self, reflector,
        store::{Store, Writer},
        ObjectRef,
    },
    scheduler::{debounced_scheduler, ScheduleRequest},
    utils::{trystream_try_via, CancelableJoinHandle, KubeRuntimeStreamExt, StreamBackoff, WatchStreamExt},
    watcher::{self, metadata_watcher, watcher, DefaultBackoff},
};
use backoff::backoff::Backoff;
use derivative::Derivative;
use futures::{
    channel,
    future::{self, BoxFuture},
    ready, stream, Future, FutureExt, Stream, StreamExt, TryFuture, TryFutureExt, TryStream, TryStreamExt,
};
use kube_client::api::{Api, DynamicObject, Resource};
use pin_project::pin_project;
use serde::de::DeserializeOwned;
use std::{
    fmt::{Debug, Display},
    hash::Hash,
    sync::Arc,
    task::Poll,
    time::Duration,
};
use stream::BoxStream;
use thiserror::Error;
use tokio::{runtime::Handle, time::Instant};
use tracing::{info_span, Instrument};

mod future_hash_map;
mod runner;

pub type RunnerError = runner::Error<reflector::store::WriterDropped>;

#[derive(Debug, Error)]
pub enum Error<ReconcilerErr: 'static, QueueErr: 'static> {
    #[error("tried to reconcile object {0} that was not found in local store")]
    ObjectNotFound(ObjectRef<DynamicObject>),
    #[error("reconciler for object {1} failed")]
    ReconcilerFailed(#[source] ReconcilerErr, ObjectRef<DynamicObject>),
    #[error("event queue error")]
    QueueError(#[source] QueueErr),
    #[error("runner error")]
    RunnerError(#[source] RunnerError),
}

/// Results of the reconciliation attempt
#[derive(Debug, Clone, Eq, PartialEq)]
pub struct Action {
    /// Whether (and when) to next trigger the reconciliation if no external watch triggers hit
    ///
    /// For example, use this to query external systems for updates, expire time-limited resources, or
    /// (in your `error_policy`) retry after errors.
    requeue_after: Option<Duration>,
}

impl Action {
    /// Action to the reconciliation at this time even if no external watch triggers hit
    ///
    /// This is the best-practice action that ensures eventual consistency of your controller
    /// even in the case of missed changes (which can happen).
    ///
    /// Watch events are not normally missed, so running this once per hour (`Default`) as a fallback is reasonable.
    #[must_use]
    pub fn requeue(duration: Duration) -> Self {
        Self {
            requeue_after: Some(duration),
        }
    }

    /// Do nothing until a change is detected
    ///
    /// This stops the controller periodically reconciling this object until a relevant watch event
    /// was **detected**.
    ///
    /// **Warning**: If you have watch desyncs, it is possible to miss changes entirely.
    /// It is therefore not recommended to disable requeuing this way, unless you have
    /// frequent changes to the underlying object, or some other hook to retain eventual consistency.
    #[must_use]
    pub fn await_change() -> Self {
        Self { requeue_after: None }
    }
}

/// Helper for building custom trigger filters, see the implementations of [`trigger_self`] and [`trigger_owners`] for some examples.
pub fn trigger_with<T, K, I, S>(
    stream: S,
    mapper: impl Fn(Arc<T>) -> I,
) -> impl Stream<Item = Result<ReconcileRequest<K>, S::Error>>
where
    S: TryStream<Ok = Arc<T>>,
    I: IntoIterator,
    I::Item: Into<ReconcileRequest<K>>,
    K: Resource,
{
    stream
        .map_ok(move |obj| stream::iter(mapper(obj).into_iter().map(Into::into).map(Ok)))
        .try_flatten()
}

/// Enqueues the object itself for reconciliation
pub fn trigger_self<K, S>(
    stream: S,
    dyntype: K::DynamicType,
) -> impl Stream<Item = Result<ReconcileRequest<K>, S::Error>>
where
    S: TryStream<Ok = Arc<K>>,
    K: Resource,
    K::DynamicType: Clone,
{
    trigger_with(stream, move |obj| {
        Some(ReconcileRequest {
            obj_ref: ObjectRef::from_obj_with(obj.as_ref(), dyntype.clone()),
            reason: ReconcileReason::ObjectUpdated,
        })
    })
}

/// Enqueues any mapper returned `K` types for reconciliation
fn trigger_others<T, S, K, I>(
    stream: S,
    mapper: impl Fn(Arc<T>) -> I + Sync + Send + 'static,
    dyntype: T::DynamicType,
) -> impl Stream<Item = Result<ReconcileRequest<K>, S::Error>>
where
    // Input stream has items as some Resource (via Controller::watches)
    S: TryStream<Ok = Arc<T>>,
    T: Resource,
    T::DynamicType: Clone,
    // Output stream is requests for the root type K
    K: Resource,
    K::DynamicType: Clone,
    // but the mapper can produce many of them
    I: 'static + IntoIterator<Item = ObjectRef<K>>,
    I::IntoIter: Send,
{
    trigger_with(stream, move |obj| {
        let watch_ref = ObjectRef::from_obj_with(obj.as_ref(), dyntype.clone()).erase();
        mapper(obj)
            .into_iter()
            .map(move |mapped_obj_ref| ReconcileRequest {
                obj_ref: mapped_obj_ref,
                reason: ReconcileReason::RelatedObjectUpdated {
                    obj_ref: Box::new(watch_ref.clone()),
                },
            })
    })
}

/// Enqueues any owners of type `KOwner` for reconciliation
pub fn trigger_owners<KOwner, S, T>(
    stream: S,
    owner_type: KOwner::DynamicType,
    child_type: T::DynamicType,
) -> impl Stream<Item = Result<ReconcileRequest<KOwner>, S::Error>>
where
    S: TryStream<Ok = Arc<T>>,
    T: Resource,
    T::DynamicType: Clone,
    KOwner: Resource,
    KOwner::DynamicType: Clone,
{
    let mapper = move |obj: Arc<T>| {
        let meta = obj.meta().clone();
        let ns = meta.namespace;
        let owner_type = owner_type.clone();
        meta.owner_references
            .into_iter()
            .flatten()
            .filter_map(move |owner| ObjectRef::from_owner_ref(ns.as_deref(), &owner, owner_type.clone()))
    };
    trigger_others(stream, mapper, child_type)
}

/// A request to reconcile an object, annotated with why that request was made.
///
/// NOTE: The reason is ignored for comparison purposes. This means that, for example,
/// an object can only occupy one scheduler slot, even if it has been scheduled for multiple reasons.
/// In this case, only *the first* reason is stored.
#[derive(Derivative)]
#[derivative(
    Debug(bound = "K::DynamicType: Debug"),
    Clone(bound = "K::DynamicType: Clone"),
    PartialEq(bound = "K::DynamicType: PartialEq"),
    Eq(bound = "K::DynamicType: Eq"),
    Hash(bound = "K::DynamicType: Hash")
)]
pub struct ReconcileRequest<K: Resource> {
    pub obj_ref: ObjectRef<K>,
    #[derivative(PartialEq = "ignore", Hash = "ignore")]
    pub reason: ReconcileReason,
}

impl<K: Resource> From<ObjectRef<K>> for ReconcileRequest<K> {
    fn from(obj_ref: ObjectRef<K>) -> Self {
        ReconcileRequest {
            obj_ref,
            reason: ReconcileReason::Unknown,
        }
    }
}

#[derive(Debug, Clone)]
pub enum ReconcileReason {
    Unknown,
    ObjectUpdated,
    RelatedObjectUpdated { obj_ref: Box<ObjectRef<DynamicObject>> },
    ReconcilerRequestedRetry,
    ErrorPolicyRequestedRetry,
    BulkReconcile,
    Custom { reason: String },
}

impl Display for ReconcileReason {
    fn fmt(&self, f: &mut std::fmt::Formatter<'_>) -> std::fmt::Result {
        match self {
            ReconcileReason::Unknown => f.write_str("unknown"),
            ReconcileReason::ObjectUpdated => f.write_str("object updated"),
            ReconcileReason::RelatedObjectUpdated { obj_ref: object } => {
                f.write_fmt(format_args!("related object updated: {object}"))
            }
            ReconcileReason::BulkReconcile => f.write_str("bulk reconcile requested"),
            ReconcileReason::ReconcilerRequestedRetry => f.write_str("reconciler requested retry"),
            ReconcileReason::ErrorPolicyRequestedRetry => f.write_str("error policy requested retry"),
            ReconcileReason::Custom { reason } => f.write_str(reason),
        }
    }
}

const APPLIER_REQUEUE_BUF_SIZE: usize = 100;

/// Apply a reconciler to an input stream, with a given retry policy
///
/// Takes a `store` parameter for the core objects, which should usually be updated by a [`reflector()`].
///
/// The `queue` indicates which objects should be reconciled. For the core objects this will usually be
/// the [`reflector()`] (piped through [`trigger_self`]). If your core objects own any subobjects then you
/// can also make them trigger reconciliations by [merging](`futures::stream::select`) the [`reflector()`]
/// with a [`watcher()`] or [`reflector()`] for the subobject.
///
/// This is the "hard-mode" version of [`Controller`], which allows you some more customization
/// (such as triggering from arbitrary [`Stream`]s), at the cost of being a bit more verbose.
#[allow(clippy::needless_pass_by_value)]
pub fn applier<K, QueueStream, ReconcilerFut, Ctx>(
    mut reconciler: impl FnMut(Arc<K>, Arc<Ctx>) -> ReconcilerFut,
    error_policy: impl Fn(Arc<K>, &ReconcilerFut::Error, Arc<Ctx>) -> Action,
    context: Arc<Ctx>,
    store: Store<K>,
    queue: QueueStream,
    config: Config,
) -> impl Stream<Item = Result<(ObjectRef<K>, Action), Error<ReconcilerFut::Error, QueueStream::Error>>>
where
    K: Clone + Resource + 'static,
    K::DynamicType: Debug + Eq + Hash + Clone + Unpin,
    ReconcilerFut: TryFuture<Ok = Action> + Unpin,
    ReconcilerFut::Error: std::error::Error + 'static,
    QueueStream: TryStream,
    QueueStream::Ok: Into<ReconcileRequest<K>>,
    QueueStream::Error: std::error::Error + 'static,
{
    let (scheduler_shutdown_tx, scheduler_shutdown_rx) = channel::oneshot::channel();
    let (scheduler_tx, scheduler_rx) =
        channel::mpsc::channel::<ScheduleRequest<ReconcileRequest<K>>>(APPLIER_REQUEUE_BUF_SIZE);
    let error_policy = Arc::new(error_policy);
    let delay_store = store.clone();
    // Create a stream of ObjectRefs that need to be reconciled
    trystream_try_via(
        // input: stream combining scheduled tasks and user specified inputs event
        Box::pin(stream::select(
            // 1. inputs from users queue stream
            queue
                .map_err(Error::QueueError)
                .map_ok(|request| ScheduleRequest {
                    message: request.into(),
                    run_at: Instant::now(),
                })
                .on_complete(async move {
                    // On error: scheduler has already been shut down and there is nothing for us to do
                    let _ = scheduler_shutdown_tx.send(());
                    tracing::debug!("applier queue terminated, starting graceful shutdown")
                }),
            // 2. requests sent to scheduler_tx
            scheduler_rx
                .map(Ok)
                .take_until(scheduler_shutdown_rx)
                .on_complete(async { tracing::debug!("applier scheduler consumer terminated") }),
        )),
        // all the Oks from the select gets passed through the scheduler stream, and are then executed
        move |s| {
            Runner::new(
                debounced_scheduler(s, config.debounce),
                config.concurrency,
                move |request| {
                    let request = request.clone();
                    match store.get(&request.obj_ref) {
                        Some(obj) => {
                            let scheduler_tx = scheduler_tx.clone();
                            let error_policy_ctx = context.clone();
                            let error_policy = error_policy.clone();
                            let reconciler_span = info_span!(
                                "reconciling object",
                                "object.ref" = %request.obj_ref,
                                object.reason = %request.reason
                            );
                            reconciler_span
                                .in_scope(|| reconciler(Arc::clone(&obj), context.clone()))
                                .into_future()
                                .then(move |res| {
                                    let error_policy = error_policy;
                                    RescheduleReconciliation::new(
                                        res,
                                        |err| error_policy(obj, err, error_policy_ctx),
                                        request.obj_ref.clone(),
                                        scheduler_tx,
                                    )
                                    // Reconciler errors are OK from the applier's PoV, we need to apply the error policy
                                    // to them separately
                                    .map(|res| Ok((request.obj_ref, res)))
                                })
                                .instrument(reconciler_span)
                                .left_future()
                        }
                        None => future::err(Error::ObjectNotFound(request.obj_ref.erase())).right_future(),
                    }
                },
            )
            .delay_tasks_until(async move {
                tracing::debug!("applier runner held until store is ready");
                let res = delay_store.wait_until_ready().await;
                tracing::debug!("store is ready, starting runner");
                res
            })
            .map(|runner_res| runner_res.unwrap_or_else(|err| Err(Error::RunnerError(err))))
            .on_complete(async { tracing::debug!("applier runner terminated") })
        },
    )
    .on_complete(async { tracing::debug!("applier runner-merge terminated") })
    // finally, for each completed reconcile call:
    .and_then(move |(obj_ref, reconciler_result)| async move {
        match reconciler_result {
            Ok(action) => Ok((obj_ref, action)),
            Err(err) => Err(Error::ReconcilerFailed(err, obj_ref.erase())),
        }
    })
    .on_complete(async { tracing::debug!("applier terminated") })
}

/// Internal helper [`Future`] that reschedules reconciliation of objects (if required), in the scheduled context of the reconciler
///
/// This could be an `async fn`, but isn't because we want it to be [`Unpin`]
#[pin_project]
#[must_use]
struct RescheduleReconciliation<K: Resource, ReconcilerErr> {
    reschedule_tx: channel::mpsc::Sender<ScheduleRequest<ReconcileRequest<K>>>,

    reschedule_request: Option<ScheduleRequest<ReconcileRequest<K>>>,
    result: Option<Result<Action, ReconcilerErr>>,
}

impl<K, ReconcilerErr> RescheduleReconciliation<K, ReconcilerErr>
where
    K: Resource,
{
    fn new(
        result: Result<Action, ReconcilerErr>,
        error_policy: impl FnOnce(&ReconcilerErr) -> Action,
        obj_ref: ObjectRef<K>,
        reschedule_tx: channel::mpsc::Sender<ScheduleRequest<ReconcileRequest<K>>>,
    ) -> Self {
        let reconciler_finished_at = Instant::now();

        let (action, reschedule_reason) = result.as_ref().map_or_else(
            |err| (error_policy(err), ReconcileReason::ErrorPolicyRequestedRetry),
            |action| (action.clone(), ReconcileReason::ReconcilerRequestedRetry),
        );

        Self {
            reschedule_tx,
            reschedule_request: action.requeue_after.map(|requeue_after| ScheduleRequest {
                message: ReconcileRequest {
                    obj_ref,
                    reason: reschedule_reason,
                },
                run_at: reconciler_finished_at + requeue_after,
            }),
            result: Some(result),
        }
    }
}

impl<K, ReconcilerErr> Future for RescheduleReconciliation<K, ReconcilerErr>
where
    K: Resource,
{
    type Output = Result<Action, ReconcilerErr>;

    fn poll(self: std::pin::Pin<&mut Self>, cx: &mut std::task::Context<'_>) -> Poll<Self::Output> {
        let this = self.get_mut();

        if this.reschedule_request.is_some() {
            let rescheduler_ready = ready!(this.reschedule_tx.poll_ready(cx));
            let reschedule_request = this
                .reschedule_request
                .take()
                .expect("PostReconciler::reschedule_request was taken during processing");
            // Failure to schedule item = in graceful shutdown mode, ignore
            if let Ok(()) = rescheduler_ready {
                let _ = this.reschedule_tx.start_send(reschedule_request);
            }
        }

        Poll::Ready(
            this.result
                .take()
                .expect("PostReconciler::result was already taken"),
        )
    }
}

/// Accumulates all options that can be used on a [`Controller`] invocation.
#[derive(Clone, Debug, Default)]
pub struct Config {
    debounce: Duration,
    concurrency: u16,
}

impl Config {
    /// The debounce duration used to deduplicate reconciliation requests.
    ///
    /// When set to a non-zero duration, debouncing is enabled in the [`scheduler`](crate::scheduler())
    /// resulting in __trailing edge debouncing__ of reqonciler requests.
    /// This option can help to reduce the amount of unnecessary reconciler calls
    /// when using multiple controller relations, or during rapid phase transitions.
    ///
    /// ## Warning
    /// This option delays (and keeps delaying) reconcile requests for objects while
    /// the object is updated. It can **permanently hide** updates from your reconciler
    /// if set too high on objects that are updated frequently (like nodes).
    #[must_use]
    pub fn debounce(mut self, debounce: Duration) -> Self {
        self.debounce = debounce;
        self
    }

    /// The number of concurrent reconciliations of that are allowed to run at an given moment.
    ///
    /// This can be adjusted to the controller's needs to increase
    /// performance and/or make performance predictable. By default, its 0 meaning
    /// the controller runs with unbounded concurrency.
    ///
    /// Note that despite concurrency, a controller never schedules concurrent reconciles
    /// on the same object.
    #[must_use]
    pub fn concurrency(mut self, concurrency: u16) -> Self {
        self.concurrency = concurrency;
        self
    }
}

/// Controller for a Resource `K`
///
/// A controller is an infinite stream of objects to be reconciled.
///
/// Once `run` and continuously awaited, it continuously calls out to user provided
/// `reconcile` and `error_policy` callbacks whenever relevant changes are detected
/// or if errors are seen from `reconcile`.
///
/// Reconciles are generally requested for all changes on your root objects.
/// Changes to managed child resources will also trigger the reconciler for the
/// managing object by traversing owner references (for `Controller::owns`),
/// or traverse a custom mapping (for `Controller::watches`).
///
/// This mapping mechanism ultimately hides the reason for the reconciliation request,
/// and forces you to write an idempotent reconciler.
///
/// General setup:
/// ```no_run
/// use kube::{Api, Client, CustomResource};
/// use kube::runtime::{controller::{Controller, Action}, watcher};
/// # use serde::{Deserialize, Serialize};
/// # use tokio::time::Duration;
/// use futures::StreamExt;
/// use k8s_openapi::api::core::v1::ConfigMap;
/// use schemars::JsonSchema;
/// # use std::sync::Arc;
/// use thiserror::Error;
///
/// #[derive(Debug, Error)]
/// enum Error {}
///
/// /// A custom resource
/// #[derive(CustomResource, Debug, Clone, Deserialize, Serialize, JsonSchema)]
/// #[kube(group = "nullable.se", version = "v1", kind = "ConfigMapGenerator", namespaced)]
/// struct ConfigMapGeneratorSpec {
///     content: String,
/// }
///
/// /// The reconciler that will be called when either object change
/// async fn reconcile(g: Arc<ConfigMapGenerator>, _ctx: Arc<()>) -> Result<Action, Error> {
///     // .. use api here to reconcile a child ConfigMap with ownerreferences
///     // see configmapgen_controller example for full info
///     Ok(Action::requeue(Duration::from_secs(300)))
/// }
/// /// an error handler that will be called when the reconciler fails with access to both the
/// /// object that caused the failure and the actual error
/// fn error_policy(obj: Arc<ConfigMapGenerator>, _error: &Error, _ctx: Arc<()>) -> Action {
///     Action::requeue(Duration::from_secs(60))
/// }
///
/// /// something to drive the controller
/// #[tokio::main]
/// async fn main() -> Result<(), Box<dyn std::error::Error>> {
///     let client = Client::try_default().await?;
///     let context = Arc::new(()); // bad empty context - put client in here
///     let cmgs = Api::<ConfigMapGenerator>::all(client.clone());
///     let cms = Api::<ConfigMap>::all(client.clone());
///     Controller::new(cmgs, watcher::Config::default())
///         .owns(cms, watcher::Config::default())
///         .run(reconcile, error_policy, context)
///         .for_each(|res| async move {
///             match res {
///                 Ok(o) => println!("reconciled {:?}", o),
///                 Err(e) => println!("reconcile failed: {:?}", e),
///             }
///         })
///         .await; // controller does nothing unless polled
///     Ok(())
/// }
/// ```
pub struct Controller<K>
where
    K: Clone + Resource + Debug + 'static,
    K::DynamicType: Eq + Hash,
{
    // NB: Need to Unpin for stream::select_all
    trigger_selector: stream::SelectAll<BoxStream<'static, Result<ReconcileRequest<K>, watcher::Error>>>,
    trigger_backoff: Box<dyn Backoff + Send>,
    /// [`run`](crate::Controller::run) starts a graceful shutdown when any of these [`Future`]s complete,
    /// refusing to start any new reconciliations but letting any existing ones finish.
    graceful_shutdown_selector: Vec<BoxFuture<'static, ()>>,
    /// [`run`](crate::Controller::run) terminates immediately when any of these [`Future`]s complete,
    /// requesting that all running reconciliations be aborted.
    /// However, note that they *will* keep running until their next yield point (`.await`),
    /// blocking [`tokio::runtime::Runtime`] destruction (unless you follow up by calling [`std::process::exit`] after `run`).
    forceful_shutdown_selector: Vec<BoxFuture<'static, ()>>,
    dyntype: K::DynamicType,
    reader: Store<K>,
    config: Config,
}

impl<K> Controller<K>
where
    K: Clone + Resource + DeserializeOwned + Debug + Send + Sync + 'static,
    K::DynamicType: Eq + Hash + Clone,
{
    /// Create a Controller for a resource `K`
    ///
    /// Takes an [`Api`] object that determines how the `Controller` listens for changes to the `K`.
    ///
    /// The [`watcher::Config`] controls to the possible subset of objects of `K` that you want to manage
    /// and receive reconcile events for.
    /// For the full set of objects `K` in the given `Api` scope, you can use [`watcher::Config::default`].
    #[must_use]
    pub fn new(main_api: Api<K>, wc: watcher::Config) -> Self
    where
        K::DynamicType: Default,
    {
        Self::new_with(main_api, wc, Default::default())
    }

    /// Create a Controller for a resource `K`
    ///
    /// Takes an [`Api`] object that determines how the `Controller` listens for changes to the `K`.
    ///
    /// The [`watcher::Config`] lets you define a possible subset of objects of `K` that you want the [`Api`]
    /// to watch - in the Api's  configured scope - and receive reconcile events for.
    /// For the full set of objects `K` in the given `Api` scope, you can use [`Config::default`].
    ///
    /// This variant constructor is for [`dynamic`] types found through discovery. Prefer [`Controller::new`] for static types.
    ///
    /// [`watcher::Config`]: crate::watcher::Config
    /// [`Api`]: kube_client::Api
    /// [`dynamic`]: kube_client::core::dynamic
    /// [`Config::default`]: crate::watcher::Config::default
    pub fn new_with(main_api: Api<K>, wc: watcher::Config, dyntype: K::DynamicType) -> Self {
        let writer = Writer::<K>::new(dyntype.clone());
        let reader = writer.as_reader();
        let mut trigger_selector = stream::SelectAll::new();
        let self_watcher = trigger_self(
            reflector(writer, watcher(main_api, wc)).applied_objects(),
            dyntype.clone(),
        )
        .boxed();
        trigger_selector.push(self_watcher);
        Self {
            trigger_selector,
            trigger_backoff: Box::<DefaultBackoff>::default(),
            graceful_shutdown_selector: vec![
                // Fallback future, ensuring that we never terminate if no additional futures are added to the selector
                future::pending().boxed(),
            ],
            forceful_shutdown_selector: vec![
                // Fallback future, ensuring that we never terminate if no additional futures are added to the selector
                future::pending().boxed(),
            ],
            dyntype,
            reader,
            config: Default::default(),
        }
    }

    /// Create a Controller for a resource `K` from a stream of `K` objects
    ///
    /// Same as [`Controller::new`], but instead of an `Api`, a stream of resources is used.
    /// This allows for customized and pre-filtered watch streams to be used as a trigger,
    /// as well as sharing input streams between multiple controllers.
    ///
    /// **NB**: This is constructor requires an [`unstable`](https://github.com/kube-rs/kube/blob/main/kube-runtime/Cargo.toml#L17-L21) feature.
    ///
    /// # Example:
    ///
    /// ```no_run
    /// # use futures::StreamExt;
    /// # use k8s_openapi::api::apps::v1::Deployment;
    /// # use kube::runtime::controller::{Action, Controller};
    /// # use kube::runtime::{predicates, watcher, reflector, WatchStreamExt};
    /// # use kube::{Api, Client, Error, ResourceExt};
    /// # use std::sync::Arc;
    /// # async fn reconcile(_: Arc<Deployment>, _: Arc<()>) -> Result<Action, Error> { Ok(Action::await_change()) }
    /// # fn error_policy(_: Arc<Deployment>, _: &kube::Error, _: Arc<()>) -> Action { Action::await_change() }
    /// # async fn doc(client: kube::Client) {
    /// let api: Api<Deployment> = Api::default_namespaced(client);
    /// let (reader, writer) = reflector::store();
    /// let deploys = watcher(api, watcher::Config::default())
    ///     .default_backoff()
    ///     .reflect(writer)
    ///     .applied_objects()
    ///     .predicate_filter(predicates::generation);
    ///
    /// Controller::for_stream(deploys, reader)
    ///     .run(reconcile, error_policy, Arc::new(()))
    ///     .for_each(|_| std::future::ready(()))
    ///     .await;
    /// # }
    /// ```
    ///
    /// Prefer [`Controller::new`] if you do not need to share the stream, or do not need pre-filtering.
    #[cfg(feature = "unstable-runtime-stream-control")]
    pub fn for_stream(
        trigger: impl Stream<Item = Result<Arc<K>, watcher::Error>> + Send + 'static,
        reader: Store<K>,
    ) -> Self
    where
        K::DynamicType: Default,
    {
        Self::for_stream_with(trigger, reader, Default::default())
    }

    /// Create a Controller for a resource `K` from a stream of `K` objects
    ///
    /// Same as [`Controller::new`], but instead of an `Api`, a stream of resources is used.
    /// This allows for customized and pre-filtered watch streams to be used as a trigger,
    /// as well as sharing input streams between multiple controllers.
    ///
    /// **NB**: This is constructor requires an [`unstable`](https://github.com/kube-rs/kube/blob/main/kube-runtime/Cargo.toml#L17-L21) feature.
    ///
    /// Prefer [`Controller::new`] if you do not need to share the stream, or do not need pre-filtering.
    ///
    /// This variant constructor is for [`dynamic`] types found through discovery. Prefer [`Controller::for_stream`] for static types.
    ///
    /// [`dynamic`]: kube_client::core::dynamic
    #[cfg(feature = "unstable-runtime-stream-control")]
    pub fn for_stream_with(
        trigger: impl Stream<Item = Result<Arc<K>, watcher::Error>> + Send + 'static,
        reader: Store<K>,
        dyntype: K::DynamicType,
    ) -> Self {
        let mut trigger_selector = stream::SelectAll::new();
        let self_watcher = trigger_self(trigger, dyntype.clone()).boxed();
        trigger_selector.push(self_watcher);
        Self {
            trigger_selector,
            trigger_backoff: Box::<DefaultBackoff>::default(),
            graceful_shutdown_selector: vec![
                // Fallback future, ensuring that we never terminate if no additional futures are added to the selector
                future::pending().boxed(),
            ],
            forceful_shutdown_selector: vec![
                // Fallback future, ensuring that we never terminate if no additional futures are added to the selector
                future::pending().boxed(),
            ],
            dyntype,
            reader,
            config: Default::default(),
        }
    }

    /// Specify the configuration for the controller's behavior.
    #[must_use]
    pub fn with_config(mut self, config: Config) -> Self {
        self.config = config;
        self
    }

    /// Specify the backoff policy for "trigger" watches
    ///
    /// This includes the core watch, as well as auxilary watches introduced by [`Self::owns`] and [`Self::watches`].
    ///
    /// The [`default_backoff`](crate::watcher::default_backoff) follows client-go conventions,
    /// but can be overridden by calling this method.
    #[must_use]
    pub fn trigger_backoff(mut self, backoff: impl Backoff + Send + 'static) -> Self {
        self.trigger_backoff = Box::new(backoff);
        self
    }

    /// Retrieve a copy of the reader before starting the controller
    pub fn store(&self) -> Store<K> {
        self.reader.clone()
    }

    /// Specify `Child` objects which `K` owns and should be watched
    ///
    /// Takes an [`Api`] object that determines how the `Controller` listens for changes to the `Child`.
    /// All owned `Child` objects **must** contain an [`OwnerReference`] pointing back to a `K`.
    ///
    /// The [`watcher::Config`] controls the subset of `Child` objects that you want the [`Api`]
    /// to watch - in the Api's configured scope - and receive reconcile events for.
    /// To watch the full set of `Child` objects in the given `Api` scope, you can use [`watcher::Config::default`].
    ///
    /// [`OwnerReference`]: k8s_openapi::apimachinery::pkg::apis::meta::v1::OwnerReference
    #[must_use]
    pub fn owns<
        Child: Clone + Resource<DynamicType = ()> + DeserializeOwned + Debug + Send + 'static + Sync,
    >(
        self,
        api: Api<Child>,
        wc: watcher::Config,
    ) -> Self {
        self.owns_with(api, (), wc)
    }

    /// Specify `Child` objects which `K` owns and should be watched
    ///
    /// Same as [`Controller::owns`], but accepts a `DynamicType` so it can be used with dynamic resources.
    #[must_use]
    pub fn owns_with<Child: Clone + Resource + DeserializeOwned + Debug + Send + 'static + Sync>(
        mut self,
        api: Api<Child>,
        dyntype: Child::DynamicType,
        wc: watcher::Config,
    ) -> Self
    where
        Child::DynamicType: Debug + Eq + Hash + Clone,
    {
        // TODO: call owns_stream_with when it's stable
        let child_watcher = trigger_owners(
            metadata_watcher(api, wc).touched_objects(),
            self.dyntype.clone(),
            dyntype,
        );
        self.trigger_selector.push(child_watcher.boxed());
        self
    }

    /// Trigger the reconciliation process for a stream of `Child` objects of the owner `K`
    ///
    /// Same as [`Controller::owns`], but instead of an `Api`, a stream of resources is used.
    /// This allows for customized and pre-filtered watch streams to be used as a trigger,
    /// as well as sharing input streams between multiple controllers.
    ///
    /// **NB**: This is constructor requires an [`unstable`](https://github.com/kube-rs/kube/blob/main/kube-runtime/Cargo.toml#L17-L21) feature.
    ///
    /// Watcher streams passed in here should be filtered first through `touched_objects`.
    ///
    /// # Example:
    ///
    /// ```no_run
    /// # use futures::StreamExt;
    /// # use k8s_openapi::api::core::v1::ConfigMap;
    /// # use k8s_openapi::api::apps::v1::StatefulSet;
    /// # use kube::runtime::controller::Action;
    /// # use kube::runtime::{predicates, metadata_watcher, watcher, Controller, WatchStreamExt};
    /// # use kube::{Api, Client, Error, ResourceExt};
    /// # use std::sync::Arc;
    /// # type CustomResource = ConfigMap;
    /// # async fn reconcile(_: Arc<CustomResource>, _: Arc<()>) -> Result<Action, Error> { Ok(Action::await_change()) }
    /// # fn error_policy(_: Arc<CustomResource>, _: &kube::Error, _: Arc<()>) -> Action { Action::await_change() }
    /// # async fn doc(client: kube::Client) {
    /// let sts_stream = metadata_watcher(Api::<StatefulSet>::all(client.clone()), watcher::Config::default())
    ///     .touched_objects()
    ///     .predicate_filter(predicates::generation);
    ///
    /// Controller::new(Api::<CustomResource>::all(client), watcher::Config::default())
    ///     .owns_stream(sts_stream)
    ///     .run(reconcile, error_policy, Arc::new(()))
    ///     .for_each(|_| std::future::ready(()))
    ///     .await;
    /// # }
    /// ```
    #[cfg(feature = "unstable-runtime-stream-control")]
    #[must_use]
    pub fn owns_stream<Child: Resource<DynamicType = ()> + Send + 'static>(
        self,
        trigger: impl Stream<Item = Result<Arc<Child>, watcher::Error>> + Send + 'static,
    ) -> Self {
        self.owns_stream_with(trigger, ())
    }

    /// Trigger the reconciliation process for a stream of `Child` objects of the owner `K`
    ///
    /// Same as [`Controller::owns`], but instead of an `Api`, a stream of resources is used.
    /// This allows for customized and pre-filtered watch streams to be used as a trigger,
    /// as well as sharing input streams between multiple controllers.
    ///
    /// **NB**: This is constructor requires an [`unstable`](https://github.com/kube-rs/kube/blob/main/kube-runtime/Cargo.toml#L17-L21) feature.
    ///
    /// Same as [`Controller::owns_stream`], but accepts a `DynamicType` so it can be used with dynamic resources.
    #[cfg(feature = "unstable-runtime-stream-control")]
    #[must_use]
    pub fn owns_stream_with<Child: Resource + Send + 'static>(
        mut self,
        trigger: impl Stream<Item = Result<Arc<Child>, watcher::Error>> + Send + 'static,
        dyntype: Child::DynamicType,
    ) -> Self
    where
        Child::DynamicType: Debug + Eq + Hash + Clone,
    {
        let child_watcher = trigger_owners(trigger, self.dyntype.clone(), dyntype);
        self.trigger_selector.push(child_watcher.boxed());
        self
    }

    /// Specify `Watched` object which `K` has a custom relation to and should be watched
    ///
    /// To define the `Watched` relation with `K`, you **must** define a custom relation mapper, which,
    /// when given a `Watched` object, returns an option or iterator of relevant `ObjectRef<K>` to reconcile.
    ///
    /// If the relation `K` has to `Watched` is that `K` owns `Watched`, consider using [`Controller::owns`].
    ///
    /// Takes an [`Api`] object that determines how the `Controller` listens for changes to the `Watched`.
    ///
    /// The [`watcher::Config`] controls the subset of `Watched` objects that you want the [`Api`]
    /// to watch - in the Api's configured scope - and run through the custom mapper.
    /// To watch the full set of `Watched` objects in given the `Api` scope, you can use [`watcher::Config::default`].
    ///
    /// # Example
    ///
    /// Tracking cross cluster references using the [Operator-SDK] annotations.
    ///
    /// ```
    /// # use kube::runtime::{Controller, controller::Action, reflector::ObjectRef, watcher};
    /// # use kube::{Api, ResourceExt};
    /// # use k8s_openapi::api::core::v1::{ConfigMap, Namespace};
    /// # use futures::StreamExt;
    /// # use std::sync::Arc;
    /// # type WatchedResource = Namespace;
    /// # struct Context;
    /// # async fn reconcile(_: Arc<ConfigMap>, _: Arc<Context>) -> Result<Action, kube::Error> {
    /// #     Ok(Action::await_change())
    /// # };
    /// # fn error_policy(_: Arc<ConfigMap>, _: &kube::Error, _: Arc<Context>) -> Action {
    /// #     Action::await_change()
    /// # }
    /// # async fn doc(client: kube::Client) -> Result<(), Box<dyn std::error::Error>> {
    /// # let memcached = Api::<ConfigMap>::all(client.clone());
    /// # let context = Arc::new(Context);
    /// Controller::new(memcached, watcher::Config::default())
    ///     .watches(
    ///         Api::<WatchedResource>::all(client.clone()),
    ///         watcher::Config::default(),
    ///         |ar| {
    ///             let prt = ar
    ///                 .annotations()
    ///                 .get("operator-sdk/primary-resource-type")
    ///                 .map(String::as_str);
    ///
    ///             if prt != Some("Memcached.cache.example.com") {
    ///                 return None;
    ///             }
    ///
    ///             let (namespace, name) = ar
    ///                 .annotations()
    ///                 .get("operator-sdk/primary-resource")?
    ///                 .split_once('/')?;
    ///
    ///             Some(ObjectRef::new(name).within(namespace))
    ///         }
    ///     )
    ///     .run(reconcile, error_policy, context)
    ///     .for_each(|_| futures::future::ready(()))
    ///     .await;
    /// # Ok(())
    /// # }
    /// ```
    ///
    /// [Operator-SDK]: https://sdk.operatorframework.io/docs/building-operators/ansible/reference/retroactively-owned-resources/
    #[must_use]
    pub fn watches<Other, I>(
        self,
        api: Api<Other>,
<<<<<<< HEAD
        wc: Config,
        mapper: impl Fn(Arc<Other>) -> I + Sync + Send + 'static,
=======
        wc: watcher::Config,
        mapper: impl Fn(Other) -> I + Sync + Send + 'static,
>>>>>>> c3fbe252
    ) -> Self
    where
        Other: Clone + Resource + DeserializeOwned + Debug + Send + 'static + Sync,
        Other::DynamicType: Default + Debug + Clone + Eq + Hash,
        I: 'static + IntoIterator<Item = ObjectRef<K>>,
        I::IntoIter: Send,
    {
        self.watches_with(api, Default::default(), wc, mapper)
    }

    /// Specify `Watched` object which `K` has a custom relation to and should be watched
    ///
    /// Same as [`Controller::watches`], but accepts a `DynamicType` so it can be used with dynamic resources.
    #[must_use]
    pub fn watches_with<Other, I>(
        mut self,
        api: Api<Other>,
        dyntype: Other::DynamicType,
<<<<<<< HEAD
        wc: Config,
        mapper: impl Fn(Arc<Other>) -> I + Sync + Send + 'static,
=======
        wc: watcher::Config,
        mapper: impl Fn(Other) -> I + Sync + Send + 'static,
>>>>>>> c3fbe252
    ) -> Self
    where
        Other: Clone + Resource + DeserializeOwned + Debug + Send + 'static + Sync,
        I: 'static + IntoIterator<Item = ObjectRef<K>>,
        I::IntoIter: Send,
        Other::DynamicType: Debug + Clone + Eq + Hash,
    {
        let other_watcher = trigger_others(watcher(api, wc).touched_objects(), mapper, dyntype);
        self.trigger_selector.push(other_watcher.boxed());
        self
    }

    /// Trigger the reconciliation process for a stream of `Other` objects related to a `K`
    ///
    /// Same as [`Controller::watches`], but instead of an `Api`, a stream of resources is used.
    /// This allows for customized and pre-filtered watch streams to be used as a trigger,
    /// as well as sharing input streams between multiple controllers.
    ///
    /// **NB**: This is constructor requires an [`unstable`](https://github.com/kube-rs/kube/blob/main/kube-runtime/Cargo.toml#L17-L21) feature.
    ///
    /// Watcher streams passed in here should be filtered first through `touched_objects`.
    ///
    /// # Example:
    ///
    /// ```no_run
    /// # use futures::StreamExt;
    /// # use k8s_openapi::api::core::v1::ConfigMap;
    /// # use k8s_openapi::api::apps::v1::DaemonSet;
    /// # use kube::runtime::controller::Action;
    /// # use kube::runtime::{predicates, reflector::ObjectRef, watcher, Controller, WatchStreamExt};
    /// # use kube::{Api, Client, Error, ResourceExt};
    /// # use std::sync::Arc;
    /// # type CustomResource = ConfigMap;
    /// # async fn reconcile(_: Arc<CustomResource>, _: Arc<()>) -> Result<Action, Error> { Ok(Action::await_change()) }
    /// # fn error_policy(_: Arc<CustomResource>, _: &kube::Error, _: Arc<()>) -> Action { Action::await_change() }
    /// fn mapper(_: Arc<DaemonSet>) -> Option<ObjectRef<CustomResource>> { todo!() }
    /// # async fn doc(client: kube::Client) {
    /// let api: Api<DaemonSet> = Api::all(client.clone());
    /// let cr: Api<CustomResource> = Api::all(client.clone());
    /// let daemons = watcher(api, watcher::Config::default())
    ///     .touched_objects()
    ///     .predicate_filter(predicates::generation);
    ///
    /// Controller::new(cr, watcher::Config::default())
    ///     .watches_stream(daemons, mapper)
    ///     .run(reconcile, error_policy, Arc::new(()))
    ///     .for_each(|_| std::future::ready(()))
    ///     .await;
    /// # }
    /// ```
    #[cfg(feature = "unstable-runtime-stream-control")]
    #[must_use]
    pub fn watches_stream<Other, I>(
        self,
        trigger: impl Stream<Item = Result<Arc<Other>, watcher::Error>> + Send + 'static,
        mapper: impl Fn(Arc<Other>) -> I + Sync + Send + 'static,
    ) -> Self
    where
        Other: Clone + Resource + DeserializeOwned + Debug + Send + 'static,
        Other::DynamicType: Default + Debug + Clone,
        I: 'static + IntoIterator<Item = ObjectRef<K>>,
        I::IntoIter: Send,
    {
        self.watches_stream_with(trigger, mapper, Default::default())
    }

    /// Trigger the reconciliation process for a stream of `Other` objects related to a `K`
    ///
    /// Same as [`Controller::owns`], but instead of an `Api`, a stream of resources is used.
    /// This allows for customized and pre-filtered watch streams to be used as a trigger,
    /// as well as sharing input streams between multiple controllers.
    ///
    /// **NB**: This is constructor requires an [`unstable`](https://github.com/kube-rs/kube/blob/main/kube-runtime/Cargo.toml#L17-L21) feature.
    ///
    /// Same as [`Controller::watches_stream`], but accepts a `DynamicType` so it can be used with dynamic resources.
    #[cfg(feature = "unstable-runtime-stream-control")]
    #[must_use]
    pub fn watches_stream_with<Other, I>(
        mut self,
        trigger: impl Stream<Item = Result<Arc<Other>, watcher::Error>> + Send + 'static,
        mapper: impl Fn(Arc<Other>) -> I + Sync + Send + 'static,
        dyntype: Other::DynamicType,
    ) -> Self
    where
        Other: Clone + Resource + DeserializeOwned + Debug + Send + 'static,
        Other::DynamicType: Debug + Clone,
        I: 'static + IntoIterator<Item = ObjectRef<K>>,
        I::IntoIter: Send,
    {
        let other_watcher = trigger_others(trigger, mapper, dyntype);
        self.trigger_selector.push(other_watcher.boxed());
        self
    }

    /// Trigger a reconciliation for all managed objects whenever `trigger` emits a value
    ///
    /// For example, this can be used to reconcile all objects whenever the controller's configuration changes.
    ///
    /// To reconcile all objects when a new line is entered:
    ///
    /// ```
    /// # async {
    /// use futures::stream::StreamExt;
    /// use k8s_openapi::api::core::v1::ConfigMap;
    /// use kube::{
    ///     Client,
    ///     api::{Api, ResourceExt},
    ///     runtime::{
    ///         controller::{Controller, Action},
    ///         watcher,
    ///     },
    /// };
    /// use std::{convert::Infallible, io::BufRead, sync::Arc};
    /// let (mut reload_tx, reload_rx) = futures::channel::mpsc::channel(0);
    /// // Using a regular background thread since tokio::io::stdin() doesn't allow aborting reads,
    /// // and its worker prevents the Tokio runtime from shutting down.
    /// std::thread::spawn(move || {
    ///     for _ in std::io::BufReader::new(std::io::stdin()).lines() {
    ///         let _ = reload_tx.try_send(());
    ///     }
    /// });
    /// Controller::new(
    ///     Api::<ConfigMap>::all(Client::try_default().await.unwrap()),
    ///     watcher::Config::default(),
    /// )
    /// .reconcile_all_on(reload_rx.map(|_| ()))
    /// .run(
    ///     |o, _| async move {
    ///         println!("Reconciling {}", o.name_any());
    ///         Ok(Action::await_change())
    ///     },
    ///     |_object: Arc<ConfigMap>, err: &Infallible, _| Err(err).unwrap(),
    ///     Arc::new(()),
    /// );
    /// # };
    /// ```
    ///
    /// This can be called multiple times, in which case they are additive; reconciles are scheduled whenever *any* [`Stream`] emits a new item.
    ///
    /// If a [`Stream`] is terminated (by emitting [`None`]) then the [`Controller`] keeps running, but the [`Stream`] stops being polled.
    #[must_use]
    pub fn reconcile_all_on(mut self, trigger: impl Stream<Item = ()> + Send + Sync + 'static) -> Self {
        let store = self.store();
        let dyntype = self.dyntype.clone();
        self.trigger_selector.push(
            trigger
                .flat_map(move |()| {
                    let dyntype = dyntype.clone();
                    stream::iter(store.state().into_iter().map(move |obj| {
                        Ok(ReconcileRequest {
                            obj_ref: ObjectRef::from_obj_with(&*obj, dyntype.clone()),
                            reason: ReconcileReason::BulkReconcile,
                        })
                    }))
                })
                .boxed(),
        );
        self
    }

    /// Trigger the reconciliation process for a managed object `ObjectRef<K>` whenever `trigger` emits a value
    ///
    /// This can be used to inject reconciliations for specific objects from an external resource.
    ///
    /// # Example:
    ///
    /// ```no_run
    /// # async {
    /// # use futures::{StreamExt, Stream, stream, TryStreamExt};
    /// # use k8s_openapi::api::core::v1::{ConfigMap};
    /// # use kube::api::Api;
    /// # use kube::runtime::controller::Action;
    /// # use kube::runtime::reflector::{ObjectRef, Store};
    /// # use kube::runtime::{reflector, watcher, Controller, WatchStreamExt};
    /// # use kube::runtime::watcher::Config;
    /// # use kube::{Client, Error, ResourceExt};
    /// # use std::future;
    /// # use std::sync::Arc;
    /// #
    /// # let client: Client = todo!();
    /// # async fn reconcile(_: Arc<ConfigMap>, _: Arc<()>) -> Result<Action, Error> { Ok(Action::await_change()) }
    /// # fn error_policy(_: Arc<ConfigMap>, _: &kube::Error, _: Arc<()>) -> Action { Action::await_change() }
    /// # fn watch_external_objects() -> impl Stream<Item = ExternalObject> { stream::iter(vec![]) }
    /// # let ns = "controller-ns".to_string();
    /// struct ExternalObject {
    ///     name: String,
    /// }
    /// let external_stream = watch_external_objects().map(|ext| {
    ///     ObjectRef::new(&format!("{}-cm", ext.name)).within(&ns)
    /// });
    ///
    /// Controller::new(Api::<ConfigMap>::namespaced(client, &ns), Config::default())
    ///     .reconcile_on(external_stream)
    ///     .run(reconcile, error_policy, Arc::new(()))
    ///     .for_each(|_| future::ready(()))
    ///     .await;
    /// # };
    /// ```
    #[cfg(feature = "unstable-runtime-reconcile-on")]
    #[must_use]
    pub fn reconcile_on(mut self, trigger: impl Stream<Item = ObjectRef<K>> + Send + 'static) -> Self {
        self.trigger_selector.push(
            trigger
                .map(move |obj| {
                    Ok(ReconcileRequest {
                        obj_ref: obj,
                        reason: ReconcileReason::Unknown,
                    })
                })
                .boxed(),
        );
        self
    }

    /// Start a graceful shutdown when `trigger` resolves. Once a graceful shutdown has been initiated:
    ///
    /// - No new reconciliations are started from the scheduler
    /// - The underlying Kubernetes watch is terminated
    /// - All running reconciliations are allowed to finish
    /// - [`Controller::run`]'s [`Stream`] terminates once all running reconciliations are done.
    ///
    /// For example, to stop the reconciler whenever the user presses Ctrl+C:
    ///
    /// ```rust
    /// # async {
    /// use futures::future::FutureExt;
    /// use k8s_openapi::api::core::v1::ConfigMap;
    /// use kube::{Api, Client, ResourceExt};
    /// use kube_runtime::{
    ///     controller::{Controller, Action},
    ///     watcher,  
    /// };
    /// use std::{convert::Infallible, sync::Arc};
    /// Controller::new(
    ///     Api::<ConfigMap>::all(Client::try_default().await.unwrap()),
    ///     watcher::Config::default(),
    /// )
    /// .graceful_shutdown_on(tokio::signal::ctrl_c().map(|_| ()))
    /// .run(
    ///     |o, _| async move {
    ///         println!("Reconciling {}", o.name_any());
    ///         Ok(Action::await_change())
    ///     },
    ///     |_, err: &Infallible, _| Err(err).unwrap(),
    ///     Arc::new(()),
    /// );
    /// # };
    /// ```
    ///
    /// This can be called multiple times, in which case they are additive; the [`Controller`] starts to terminate
    /// as soon as *any* [`Future`] resolves.
    #[must_use]
    pub fn graceful_shutdown_on(mut self, trigger: impl Future<Output = ()> + Send + Sync + 'static) -> Self {
        self.graceful_shutdown_selector.push(trigger.boxed());
        self
    }

    /// Initiate graceful shutdown on Ctrl+C or SIGTERM (on Unix), waiting for all reconcilers to finish.
    ///
    /// Once a graceful shutdown has been initiated, Ctrl+C (or SIGTERM) can be sent again
    /// to request a forceful shutdown (requesting that all reconcilers abort on the next yield point).
    ///
    /// NOTE: On Unix this leaves the default handlers for SIGINT and SIGTERM disabled after the [`Controller`] has
    /// terminated. If you run this in a process containing more tasks than just the [`Controller`], ensure that
    /// all other tasks either terminate when the [`Controller`] does, that they have their own signal handlers,
    /// or use [`Controller::graceful_shutdown_on`] to manage your own shutdown strategy.
    ///
    /// NOTE: If developing a Windows service then you need to listen to its lifecycle events instead, and hook that into
    /// [`Controller::graceful_shutdown_on`].
    ///
    /// NOTE: [`Controller::run`] terminates as soon as a forceful shutdown is requested, but leaves the reconcilers running
    /// in the background while they terminate. This will block [`tokio::runtime::Runtime`] termination until they actually terminate,
    /// unless you run [`std::process::exit`] afterwards.
    #[must_use]
    pub fn shutdown_on_signal(mut self) -> Self {
        async fn shutdown_signal() {
            futures::future::select(
                tokio::signal::ctrl_c().map(|_| ()).boxed(),
                #[cfg(unix)]
                tokio::signal::unix::signal(tokio::signal::unix::SignalKind::terminate())
                    .unwrap()
                    .recv()
                    .map(|_| ())
                    .boxed(),
                // Assume that ctrl_c is enough on non-Unix platforms (such as Windows)
                #[cfg(not(unix))]
                futures::future::pending::<()>(),
            )
            .await;
        }

        let (graceful_tx, graceful_rx) = channel::oneshot::channel();
        self.graceful_shutdown_selector
            .push(graceful_rx.map(|_| ()).boxed());
        self.forceful_shutdown_selector.push(
            async {
                tracing::info!("press ctrl+c to shut down gracefully");
                shutdown_signal().await;
                if let Ok(()) = graceful_tx.send(()) {
                    tracing::info!("graceful shutdown requested, press ctrl+c again to force shutdown");
                } else {
                    tracing::info!(
                        "graceful shutdown already requested, press ctrl+c again to force shutdown"
                    );
                }
                shutdown_signal().await;
                tracing::info!("forced shutdown requested");
            }
            .boxed(),
        );
        self
    }

    /// Consume all the parameters of the Controller and start the applier stream
    ///
    /// This creates a stream from all builder calls and starts an applier with
    /// a specified `reconciler` and `error_policy` callbacks. Each of these will be called
    /// with a configurable `context`.
    pub fn run<ReconcilerFut, Ctx>(
        self,
        mut reconciler: impl FnMut(Arc<K>, Arc<Ctx>) -> ReconcilerFut,
        error_policy: impl Fn(Arc<K>, &ReconcilerFut::Error, Arc<Ctx>) -> Action,
        context: Arc<Ctx>,
    ) -> impl Stream<Item = Result<(ObjectRef<K>, Action), Error<ReconcilerFut::Error, watcher::Error>>>
    where
        K::DynamicType: Debug + Unpin,
        ReconcilerFut: TryFuture<Ok = Action> + Send + 'static,
        ReconcilerFut::Error: std::error::Error + Send + 'static,
    {
        applier(
            move |obj, ctx| {
                CancelableJoinHandle::spawn(
                    reconciler(obj, ctx).into_future().in_current_span(),
                    &Handle::current(),
                )
            },
            error_policy,
            context,
            self.reader,
            StreamBackoff::new(self.trigger_selector, self.trigger_backoff)
                .take_until(future::select_all(self.graceful_shutdown_selector)),
            self.config,
        )
        .take_until(futures::future::select_all(self.forceful_shutdown_selector))
    }
}

#[cfg(test)]
mod tests {
    use std::{convert::Infallible, sync::Arc, time::Duration};

    use super::{Action, APPLIER_REQUEUE_BUF_SIZE};
    use crate::{
        applier,
        reflector::{self, ObjectRef},
        watcher::{self, metadata_watcher, watcher, Event},
        Config, Controller,
    };
    use futures::{pin_mut, Stream, StreamExt, TryStreamExt};
    use k8s_openapi::api::core::v1::ConfigMap;
    use kube_client::{core::ObjectMeta, Api, Resource};
    use serde::de::DeserializeOwned;
    use tokio::time::timeout;

    fn assert_send<T: Send>(x: T) -> T {
        x
    }

    // Used to typecheck that a type T is a generic type that implements Stream
    // and returns a WatchEvent generic over a resource `K`
    fn assert_stream<T, K>(x: T) -> T
    where
        T: Stream<Item = watcher::Result<Event<Arc<K>>>> + Send,
        K: Resource + Clone + DeserializeOwned + std::fmt::Debug + Send + 'static,
    {
        x
    }

    fn mock_type<T>() -> T {
        unimplemented!(
            "mock_type is not supposed to be called, only used for filling holes in type assertions"
        )
    }

    // not #[test] because we don't want to actually run it, we just want to assert that it typechecks
    #[allow(dead_code, unused_must_use)]
    fn test_controller_should_be_send() {
        assert_send(
            Controller::new(mock_type::<Api<ConfigMap>>(), Default::default()).run(
                |_, _| async { Ok(mock_type::<Action>()) },
                |_: Arc<ConfigMap>, _: &std::io::Error, _| mock_type::<Action>(),
                Arc::new(()),
            ),
        );
    }

    // not #[test] because we don't want to actually run it, we just want to
    // assert that it typechecks
    //
    // will check return types for `watcher` and `watch_metadata` do not drift
    // given an arbitrary K that implements `Resource` (e.g ConfigMap)
    #[allow(dead_code, unused_must_use)]
    fn test_watcher_stream_type_drift() {
        assert_stream(watcher(mock_type::<Api<ConfigMap>>(), Default::default()));
        assert_stream(metadata_watcher(
            mock_type::<Api<ConfigMap>>(),
            Default::default(),
        ));
    }

    #[tokio::test]
    async fn applier_must_not_deadlock_if_reschedule_buffer_fills() {
        // This tests that `applier` handles reschedule queue backpressure correctly, by trying to flood it with no-op reconciles
        // This is intended to avoid regressing on https://github.com/kube-rs/kube/issues/926

        // Assume that we can keep APPLIER_REQUEUE_BUF_SIZE flooded if we have 100x the number of objects "in rotation"
        // On my (@nightkr)'s 3900X I can reliably trigger this with 10x, but let's have some safety margin to avoid false negatives
        let items = APPLIER_REQUEUE_BUF_SIZE * 50;
        // Assume that everything's OK if we can reconcile every object 3 times on average
        let reconciles = items * 3;

        let (queue_tx, queue_rx) = futures::channel::mpsc::unbounded::<ObjectRef<ConfigMap>>();
        let (store_rx, mut store_tx) = reflector::store();
        let applier = applier(
            |obj, _| {
                Box::pin(async move {
                    // Try to flood the rescheduling buffer buffer by just putting it back in the queue immediately
                    println!("reconciling {:?}", obj.metadata.name);
                    Ok(Action::requeue(Duration::ZERO))
                })
            },
            |_: Arc<ConfigMap>, _: &Infallible, _| todo!(),
            Arc::new(()),
            store_rx,
            queue_rx.map(Result::<_, Infallible>::Ok),
            Config::default(),
        );
        pin_mut!(applier);
        for i in 0..items {
            let obj = Arc::new(ConfigMap {
                metadata: ObjectMeta {
                    name: Some(format!("cm-{i}")),
                    namespace: Some("default".to_string()),
                    ..Default::default()
                },
                ..Default::default()
            });
            store_tx.apply_watcher_event(&watcher::Event::Applied(obj.clone()));
            queue_tx.unbounded_send(ObjectRef::from_obj(&obj)).unwrap();
        }

        timeout(
            Duration::from_secs(10),
            applier
                .as_mut()
                .take(reconciles)
                .try_for_each(|_| async { Ok(()) }),
        )
        .await
        .expect("test timeout expired, applier likely deadlocked")
        .unwrap();

        // Do an orderly shutdown to ensure that no individual reconcilers are stuck
        drop(queue_tx);
        timeout(
            Duration::from_secs(10),
            applier.try_for_each(|_| async { Ok(()) }),
        )
        .await
        .expect("applier cleanup timeout expired, individual reconciler likely deadlocked?")
        .unwrap();
    }
}<|MERGE_RESOLUTION|>--- conflicted
+++ resolved
@@ -905,13 +905,8 @@
     pub fn watches<Other, I>(
         self,
         api: Api<Other>,
-<<<<<<< HEAD
         wc: Config,
         mapper: impl Fn(Arc<Other>) -> I + Sync + Send + 'static,
-=======
-        wc: watcher::Config,
-        mapper: impl Fn(Other) -> I + Sync + Send + 'static,
->>>>>>> c3fbe252
     ) -> Self
     where
         Other: Clone + Resource + DeserializeOwned + Debug + Send + 'static + Sync,
@@ -930,13 +925,8 @@
         mut self,
         api: Api<Other>,
         dyntype: Other::DynamicType,
-<<<<<<< HEAD
         wc: Config,
         mapper: impl Fn(Arc<Other>) -> I + Sync + Send + 'static,
-=======
-        wc: watcher::Config,
-        mapper: impl Fn(Other) -> I + Sync + Send + 'static,
->>>>>>> c3fbe252
     ) -> Self
     where
         Other: Clone + Resource + DeserializeOwned + Debug + Send + 'static + Sync,
