use super::ObjectRef;
use crate::watcher;
use ahash::AHashMap;
use derivative::Derivative;
use kube_client::Resource;
use parking_lot::RwLock;
use std::{fmt::Debug, hash::Hash, sync::Arc};

type Cache<K> = Arc<RwLock<AHashMap<ObjectRef<K>, Arc<K>>>>;

/// A writable Store handle
///
/// This is exclusive since it's not safe to share a single `Store` between multiple reflectors.
/// In particular, `Restarted` events will clobber the state of other connected reflectors.
#[derive(Debug, Derivative)]
#[derivative(Default(bound = "K::DynamicType: Default"))]
pub struct Writer<K: 'static + Resource>
where
    K::DynamicType: Eq + Hash,
{
    store: Cache<K>,
    dyntype: K::DynamicType,
}

impl<K: 'static + Resource + Clone> Writer<K>
where
    K::DynamicType: Eq + Hash + Clone,
{
    /// Creates a new Writer with the specified dynamic type.
    ///
    /// If the dynamic type is default-able (for example when writer is used with
    /// `k8s_openapi` types) you can use `Default` instead.
    pub fn new(dyntype: K::DynamicType) -> Self {
        Writer {
            store: Default::default(),
            dyntype,
        }
    }

    /// Return a read handle to the store
    ///
    /// Multiple read handles may be obtained, by either calling `as_reader` multiple times,
    /// or by calling `Store::clone()` afterwards.
    #[must_use]
    pub fn as_reader(&self) -> Store<K> {
        Store {
            store: self.store.clone(),
        }
    }

    /// Applies a single watcher event to the store
    pub fn apply_watcher_event(&mut self, event: &watcher::Event<K>) {
        match event {
            watcher::Event::Applied(obj) => {
                let key = ObjectRef::from_obj_with(obj, self.dyntype.clone());
                let obj = Arc::new(obj.clone());
                self.store.write().insert(key, obj);
            }
            watcher::Event::Deleted(obj) => {
                let key = ObjectRef::from_obj_with(obj, self.dyntype.clone());
                self.store.write().remove(&key);
            }
            watcher::Event::Restarted(new_objs) => {
                let new_objs = new_objs
                    .iter()
                    .map(|obj| {
                        (
                            ObjectRef::from_obj_with(obj, self.dyntype.clone()),
                            Arc::new(obj.clone()),
                        )
                    })
                    .collect::<AHashMap<_, _>>();
                *self.store.write() = new_objs;
            }
        }
    }
}

/// A readable cache of Kubernetes objects of kind `K`
///
/// Cloning will produce a new reference to the same backing store.
///
/// Cannot be constructed directly since one writer handle is required,
/// use `Writer::as_reader()` instead.
#[derive(Derivative)]
#[derivative(Debug(bound = "K: Debug, K::DynamicType: Debug"), Clone)]
pub struct Store<K: 'static + Resource>
where
    K::DynamicType: Hash + Eq,
{
    store: Cache<K>,
}

impl<K: 'static + Clone + Resource> Store<K>
where
    K::DynamicType: Eq + Hash + Clone,
{
    /// Retrieve a `clone()` of the entry referred to by `key`, if it is in the cache.
    ///
    /// `key.namespace` is ignored for cluster-scoped resources.
    ///
    /// Note that this is a cache and may be stale. Deleted objects may still exist in the cache
    /// despite having been deleted in the cluster, and new objects may not yet exist in the cache.
    /// If any of these are a problem for you then you should abort your reconciler and retry later.
    /// If you use `kube_rt::controller` then you can do this by returning an error and specifying a
    /// reasonable `error_policy`.
    #[must_use]
    pub fn get(&self, key: &ObjectRef<K>) -> Option<Arc<K>> {
        let store = self.store.read();
        store
            .get(key)
            // Try to erase the namespace and try again, in case the object is cluster-scoped
            .or_else(|| {
                store.get(&{
                    let mut cluster_key = key.clone();
                    cluster_key.namespace = None;
                    cluster_key
                })
            })
            // Clone to let go of the entry lock ASAP
            .cloned()
    }

    /// Return a full snapshot of the current values
    #[must_use]
    pub fn state(&self) -> Vec<Arc<K>> {
        let s = self.store.read();
        s.values().cloned().collect()
    }

<<<<<<< HEAD
=======
    /// Retrieve a `clone()` of the entry found by the given predicate
    #[must_use]
    pub fn find<P>(&self, predicate: P) -> Option<Arc<K>>
    where
        P: Fn(&K) -> bool,
    {
        self.store
            .read()
            .iter()
            .map(|(_, k)| k)
            .find(|k| predicate(k.as_ref()))
            .cloned()
    }

    /// Return the number of elements in the store
    #[must_use]
    pub fn len(&self) -> usize {
        self.store.read().len()
    }

    /// Return whether the store is empty
    #[must_use]
    pub fn is_empty(&self) -> bool {
        self.store.read().is_empty()
    }
}

>>>>>>> 465ec9db
/// Create a (Reader, Writer) for a `Store<K>` for a typed resource `K`
///
/// The `Writer` should be passed to a [`reflector`](crate::reflector()),
/// and the [`Store`] is a read-only handle.
#[must_use]
pub fn store<K>() -> (Store<K>, Writer<K>)
where
    K: Resource + Clone + 'static,
    K::DynamicType: Eq + Hash + Clone + Default,
{
    let w = Writer::<K>::default();
    let r = w.as_reader();
    (r, w)
}

#[cfg(test)]
mod tests {
    use super::{store, Writer};
    use crate::{reflector::ObjectRef, watcher};
    use k8s_openapi::api::core::v1::ConfigMap;
    use kube_client::api::ObjectMeta;

    #[test]
    fn should_allow_getting_namespaced_object_by_namespaced_ref() {
        let cm = ConfigMap {
            metadata: ObjectMeta {
                name: Some("obj".to_string()),
                namespace: Some("ns".to_string()),
                ..ObjectMeta::default()
            },
            ..ConfigMap::default()
        };
        let mut store_w = Writer::default();
        store_w.apply_watcher_event(&watcher::Event::Applied(cm.clone()));
        let store = store_w.as_reader();
        assert_eq!(store.get(&ObjectRef::from_obj(&cm)).as_deref(), Some(&cm));
    }

    #[test]
    fn should_not_allow_getting_namespaced_object_by_clusterscoped_ref() {
        let cm = ConfigMap {
            metadata: ObjectMeta {
                name: Some("obj".to_string()),
                namespace: Some("ns".to_string()),
                ..ObjectMeta::default()
            },
            ..ConfigMap::default()
        };
        let mut cluster_cm = cm.clone();
        cluster_cm.metadata.namespace = None;
        let mut store_w = Writer::default();
        store_w.apply_watcher_event(&watcher::Event::Applied(cm));
        let store = store_w.as_reader();
        assert_eq!(store.get(&ObjectRef::from_obj(&cluster_cm)), None);
    }

    #[test]
    fn should_allow_getting_clusterscoped_object_by_clusterscoped_ref() {
        let cm = ConfigMap {
            metadata: ObjectMeta {
                name: Some("obj".to_string()),
                namespace: None,
                ..ObjectMeta::default()
            },
            ..ConfigMap::default()
        };
        let (store, mut writer) = store();
        writer.apply_watcher_event(&watcher::Event::Applied(cm.clone()));
        assert_eq!(store.get(&ObjectRef::from_obj(&cm)).as_deref(), Some(&cm));
    }

    #[test]
    fn should_allow_getting_clusterscoped_object_by_namespaced_ref() {
        let cm = ConfigMap {
            metadata: ObjectMeta {
                name: Some("obj".to_string()),
                namespace: None,
                ..ObjectMeta::default()
            },
            ..ConfigMap::default()
        };
        let mut nsed_cm = cm.clone();
        nsed_cm.metadata.namespace = Some("ns".to_string());
        let mut store_w = Writer::default();
        store_w.apply_watcher_event(&watcher::Event::Applied(cm.clone()));
        let store = store_w.as_reader();
        assert_eq!(
            store.get(&ObjectRef::from_obj(&nsed_cm)).as_deref(),
            Some(&cm)
        );
    }

    #[test]
    fn find_element_in_store() {
        let cm = ConfigMap {
            metadata: ObjectMeta {
                name: Some("obj".to_string()),
                namespace: None,
                ..ObjectMeta::default()
            },
            ..ConfigMap::default()
        };
        let mut target_cm = cm.clone();

        let (reader, mut writer) = store::<ConfigMap>();
        assert!(reader.is_empty());
        writer.apply_watcher_event(&watcher::Event::Applied(cm));

        assert_eq!(reader.len(), 1);
        assert!(reader.find(|k| k.metadata.generation == Some(1234)).is_none());

        target_cm.metadata.name = Some("obj1".to_string());
        target_cm.metadata.generation = Some(1234);
        writer.apply_watcher_event(&watcher::Event::Applied(target_cm.clone()));
        assert!(!reader.is_empty());
        assert_eq!(reader.len(), 2);
        let found = reader.find(|k| k.metadata.generation == Some(1234));
        assert_eq!(found.as_deref(), Some(&target_cm));
    }
}<|MERGE_RESOLUTION|>--- conflicted
+++ resolved
@@ -128,8 +128,6 @@
         s.values().cloned().collect()
     }
 
-<<<<<<< HEAD
-=======
     /// Retrieve a `clone()` of the entry found by the given predicate
     #[must_use]
     pub fn find<P>(&self, predicate: P) -> Option<Arc<K>>
@@ -157,7 +155,6 @@
     }
 }
 
->>>>>>> 465ec9db
 /// Create a (Reader, Writer) for a `Store<K>` for a typed resource `K`
 ///
 /// The `Writer` should be passed to a [`reflector`](crate::reflector()),
@@ -244,10 +241,7 @@
         let mut store_w = Writer::default();
         store_w.apply_watcher_event(&watcher::Event::Applied(cm.clone()));
         let store = store_w.as_reader();
-        assert_eq!(
-            store.get(&ObjectRef::from_obj(&nsed_cm)).as_deref(),
-            Some(&cm)
-        );
+        assert_eq!(store.get(&ObjectRef::from_obj(&nsed_cm)).as_deref(), Some(&cm));
     }
 
     #[test]
